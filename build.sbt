import org.scalafmt.sbt.ScalafmtPlugin.scalafmtConfigSettings

val scala2_13 = "2.13.10"
val scala3    = "3.2.2"

ThisBuild / scalaVersion       := scala2_13
ThisBuild / crossScalaVersions := Seq(scala2_13, scala3)

<<<<<<< HEAD
val zioVersion          = "2.0.13"
val zioInteropRSVersion = "2.0.1"
=======
val zioVersion          = "2.0.10"
val zioInteropRSVersion = "2.0.2"
>>>>>>> 1fb68d08

val mongoVersion = "4.9.1"
val rsVersion    = "1.0.4"

val flapdoodleVersion = "4.6.3"
val immutablesVersion = "2.9.3"

val magnolia2Version = "1.1.3"

Global / onChangedBuildSource := ReloadOnSourceChanges

autoCompilerPlugins := true

ThisBuild / parallelExecution        := false
ThisBuild / Test / parallelExecution := false
ThisBuild / fork                     := true
ThisBuild / Test / fork              := true

lazy val IntegrationTest = config("it") extend Test

ThisBuild / scalafixScalaBinaryVersion := CrossVersion.binaryScalaVersion(scalaVersion.value)
ThisBuild / scalafixDependencies += "com.github.liancheng" %% "organize-imports" % "0.6.0"
ThisBuild / scalafixDependencies += "org.scala-lang"       %% "scala-rewrites"   % "0.1.3"

inThisBuild(
  List(
    organization := "io.github.zeal18",
    homepage     := Some(url("https://github.com/zeal18/zio-mongodb")),
    licenses     := List("Apache-2.0" -> url("http://www.apache.org/licenses/LICENSE-2.0")),
    sonatypeCredentialHost := "s01.oss.sonatype.org",
    sonatypeRepository     := "https://s01.oss.sonatype.org/service/local",
    developers := List(
      Developer(
        "zeal18",
        "Aleksei Lezhoev",
        "lezhoev@gmail.com",
        url("https://github.com/zeal18"),
      ),
    ),
  ),
)

val commonSettings =
  Seq(
    updateOptions := updateOptions.value.withCachedResolution(true),
    // enable in case we start using SNAPSHOT dependencies
    // updateOptions := updateOptions.value.withLatestSnapshots(false),
    testFrameworks += new TestFramework("zio.test.sbt.ZTestFramework"),
    scalacOptions -= "-Xfatal-warnings", // remove the flag added in sbt-tpolecat plugin
    scalacOptions ++= (CrossVersion.partialVersion(scalaVersion.value) match {
      case Some((3, _)) =>
        Seq(
          "-Yretain-trees", // to enable default values for codec derivation
          "-Xmax-inlines:64",
        )
      case _ =>
        Seq(
          "-Xsource:3",
          "-Ymacro-annotations",
          if (insideCI.value) "-Wconf:any:error"
          else "-Wconf:any:warning",
        )
    }),
    Compile / doc / scalacOptions -= "-Wconf:any:error",
    libraryDependencies ++= (CrossVersion.partialVersion(scalaVersion.value) match {
      case Some((3, _)) =>
        Seq()
      case _ =>
        Seq(
          compilerPlugin("com.olegpy" %% "better-monadic-for" % "0.3.1"),
          compilerPlugin(scalafixSemanticdb),
        )
    }),
  )

val integrationTestSettings =
  Defaults.itSettings ++ inConfig(IntegrationTest)(
    scalafmtConfigSettings ++ scalafixConfigSettings(IntegrationTest),
  )

lazy val root =
  (project in file("."))
    .aggregate(bson, driver, testkit, driverItTests)
    .settings(publish / skip := true)

lazy val bson = (project in file("bson")).settings(
  name := "zio-mongodb-bson",
  commonSettings,
  libraryDependencies ++= Seq(
    "org.mongodb" % "bson"         % mongoVersion,
    "dev.zio"    %% "zio-test"     % zioVersion % Test,
    "dev.zio"    %% "zio-test-sbt" % zioVersion % Test,
  ),
  libraryDependencies ++= (CrossVersion.partialVersion(scalaVersion.value) match {
    case Some((3, _)) => Seq.empty
    case _ =>
      Seq(
        "com.softwaremill.magnolia1_2" %% "magnolia" % magnolia2Version,
        "org.scala-lang" % "scala-reflect" % scalaVersion.value % Provided, // required by magnolia
      )
  }),
)

lazy val driver: Project = (project in file("driver"))
  .settings(
    name := "zio-mongodb-driver",
    commonSettings,
    // workaround for
    // [error] While parsing annotations in .coursier/https/repo1.maven.org/maven2/org/mongodb/mongodb-driver-core/4.2.1/mongodb-driver-core-4.2.1.jar(com/mongodb/lang/Nullable.class), could not find MAYBE in enum <none>.
    // [error] This is likely due to an implementation restriction: an annotation argument cannot refer to a member of the annotated class (scala/bug#7014).
    scalacOptions += "-Wconf:msg=While parsing annotations in:silent",
    libraryDependencies ++= Seq(
      "dev.zio"            %% "zio"                            % zioVersion,
      "dev.zio"            %% "zio-interop-reactivestreams"    % zioInteropRSVersion,
      "org.mongodb"         % "mongodb-driver-reactivestreams" % mongoVersion,
      "org.reactivestreams" % "reactive-streams-tck"           % rsVersion  % Test,
      "dev.zio"            %% "zio-test"                       % zioVersion % Test,
      "dev.zio"            %% "zio-test-sbt"                   % zioVersion % Test,
    ),
  )
  .dependsOn(bson)

lazy val testkit = (project in file("testkit"))
  .settings(
    name := "zio-mongodb-testkit",
    commonSettings,
    libraryDependencies ++= Seq(
      "dev.zio"            %% "zio"                       % zioVersion,
      "dev.zio"            %% "zio-test"                  % zioVersion,
      "de.flapdoodle.embed" % "de.flapdoodle.embed.mongo" % flapdoodleVersion,
    ),
    libraryDependencies ++= (CrossVersion.partialVersion(scalaVersion.value) match {
      case Some((3, _)) =>
        List(
          // required by flapdoodle
          "org.immutables" % "builder" % immutablesVersion,
          "org.immutables" % "value"   % immutablesVersion,
        )
      case _ => List.empty
    }),
  )
  .dependsOn(driver)

// as a separate project to avoid circular dependencies
lazy val driverItTests = (project in file("driver-it-tests"))
  .configs(IntegrationTest)
  .settings(
    commonSettings,
    Defaults.itSettings,
    integrationTestSettings,
    name           := "zio-mongodb-driver-it-tests",
    publish / skip := true,
    libraryDependencies ++= Seq(
      "dev.zio" %% "zio-test-sbt" % zioVersion % Test,
    ),
  )
  .dependsOn(driver)
  .dependsOn(testkit)

addCommandAlias("fmt", "all scalafmtSbt; scalafmt; Test / scalafmt; scalafix; Test / scalafix")
addCommandAlias(
  "check",
  "all scalafmtSbtCheck; scalafmtCheck; Test / scalafmtCheck; scalafix --check; Test / scalafix --check",
)<|MERGE_RESOLUTION|>--- conflicted
+++ resolved
@@ -6,13 +6,8 @@
 ThisBuild / scalaVersion       := scala2_13
 ThisBuild / crossScalaVersions := Seq(scala2_13, scala3)
 
-<<<<<<< HEAD
 val zioVersion          = "2.0.13"
-val zioInteropRSVersion = "2.0.1"
-=======
-val zioVersion          = "2.0.10"
 val zioInteropRSVersion = "2.0.2"
->>>>>>> 1fb68d08
 
 val mongoVersion = "4.9.1"
 val rsVersion    = "1.0.4"
