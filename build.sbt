--- conflicted
+++ resolved
@@ -1,13 +1,7 @@
 import org.scalafmt.sbt.ScalafmtPlugin.scalafmtConfigSettings
 
-<<<<<<< HEAD
 val scala2_13 = "2.13.11"
-val scala3    = "3.2.2"
-val scala3_3  = "3.3.0-RC6"
-=======
-val scala2_13 = "2.13.10"
 val scala3    = "3.3.0"
->>>>>>> 958362a4
 
 ThisBuild / scalaVersion       := scala2_13
 ThisBuild / crossScalaVersions := Seq(scala2_13, scala3)
