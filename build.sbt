import org.scalafmt.sbt.ScalafmtPlugin.scalafmtConfigSettings

val scala2_13 = "2.13.11"
val scala3    = "3.3.1"

ThisBuild / scalaVersion       := scala2_13
ThisBuild / crossScalaVersions := Seq(scala2_13, scala3)

val zioVersion          = "2.0.16"
val zioInteropRSVersion = "2.0.2"

val mongoVersion = "4.11.0"
val rsVersion    = "1.0.4"

<<<<<<< HEAD
val flapdoodleVersion = "4.7.2"
val immutablesVersion = "2.10.0"
=======
val flapdoodleVersion = "4.9.2"
val immutablesVersion = "2.9.3"
>>>>>>> eeb20397

val magnolia2Version = "1.1.6"

Global / onChangedBuildSource := ReloadOnSourceChanges

autoCompilerPlugins := true

ThisBuild / parallelExecution        := false
ThisBuild / Test / parallelExecution := false
ThisBuild / fork                     := true
ThisBuild / Test / fork              := true

lazy val IntegrationTest = config("it") extend Test

ThisBuild / scalafixScalaBinaryVersion := CrossVersion.binaryScalaVersion(scalaVersion.value)
ThisBuild / scalafixDependencies += "com.github.liancheng" %% "organize-imports" % "0.6.0"
ThisBuild / scalafixDependencies += "org.scala-lang"       %% "scala-rewrites"   % "0.1.3"

inThisBuild(
  List(
    organization := "io.github.zeal18",
    homepage     := Some(url("https://github.com/zeal18/zio-mongodb")),
    licenses     := List("Apache-2.0" -> url("http://www.apache.org/licenses/LICENSE-2.0")),
    sonatypeCredentialHost := "s01.oss.sonatype.org",
    sonatypeRepository     := "https://s01.oss.sonatype.org/service/local",
    developers := List(
      Developer(
        "zeal18",
        "Aleksei Lezhoev",
        "lezhoev@gmail.com",
        url("https://github.com/zeal18"),
      ),
    ),
  ),
)

val commonSettings =
  Seq(
    updateOptions := updateOptions.value.withCachedResolution(true),
    // enable in case we start using SNAPSHOT dependencies
    // updateOptions := updateOptions.value.withLatestSnapshots(false),
    testFrameworks += new TestFramework("zio.test.sbt.ZTestFramework"),
    scalacOptions -= "-Xfatal-warnings", // remove the flag added in sbt-tpolecat plugin
    scalacOptions ++= (CrossVersion.partialVersion(scalaVersion.value) match {
      case Some((3, _)) =>
        Seq(
          "-Yretain-trees", // to enable default values for codec derivation
          "-Xmax-inlines:64",
        )
      case _ =>
        Seq(
          "-Xsource:3",
          "-Ymacro-annotations",
          if (insideCI.value) "-Wconf:any:error"
          else "-Wconf:any:warning",
        )
    }),
    Compile / doc / scalacOptions -= "-Wconf:any:error",
    libraryDependencies ++= (CrossVersion.partialVersion(scalaVersion.value) match {
      case Some((3, _)) =>
        Seq()
      case _ =>
        Seq(
          compilerPlugin("com.olegpy" %% "better-monadic-for" % "0.3.1"),
          compilerPlugin(scalafixSemanticdb),
        )
    }),
  )

val integrationTestSettings =
  Defaults.itSettings ++ inConfig(IntegrationTest)(
    scalafmtConfigSettings ++ scalafixConfigSettings(IntegrationTest),
  )

lazy val root =
  (project in file("."))
    .aggregate(bson, driver, testkit, driverItTests)
    .settings(publish / skip := true)

lazy val bson = (project in file("bson")).settings(
  name := "zio-mongodb-bson",
  commonSettings,
  libraryDependencies ++= Seq(
    "org.mongodb" % "bson"         % mongoVersion,
    "dev.zio"    %% "zio-test"     % zioVersion % Test,
    "dev.zio"    %% "zio-test-sbt" % zioVersion % Test,
  ),
  libraryDependencies ++= (CrossVersion.partialVersion(scalaVersion.value) match {
    case Some((3, _)) => Seq.empty
    case _ =>
      Seq(
        "com.softwaremill.magnolia1_2" %% "magnolia" % magnolia2Version,
        "org.scala-lang" % "scala-reflect" % scalaVersion.value % Provided, // required by magnolia
      )
  }),
)

lazy val driver: Project = (project in file("driver"))
  .settings(
    name := "zio-mongodb-driver",
    commonSettings,
    // workaround for
    // [error] While parsing annotations in .coursier/https/repo1.maven.org/maven2/org/mongodb/mongodb-driver-core/4.2.1/mongodb-driver-core-4.2.1.jar(com/mongodb/lang/Nullable.class), could not find MAYBE in enum <none>.
    // [error] This is likely due to an implementation restriction: an annotation argument cannot refer to a member of the annotated class (scala/bug#7014).
    scalacOptions += "-Wconf:msg=While parsing annotations in:silent",
    libraryDependencies ++= Seq(
      "dev.zio"            %% "zio"                            % zioVersion,
      "dev.zio"            %% "zio-interop-reactivestreams"    % zioInteropRSVersion,
      "org.mongodb"         % "mongodb-driver-reactivestreams" % mongoVersion,
      "org.reactivestreams" % "reactive-streams-tck"           % rsVersion  % Test,
      "dev.zio"            %% "zio-test"                       % zioVersion % Test,
      "dev.zio"            %% "zio-test-sbt"                   % zioVersion % Test,
    ),
  )
  .dependsOn(bson)

lazy val testkit = (project in file("testkit"))
  .settings(
    name := "zio-mongodb-testkit",
    commonSettings,
    libraryDependencies ++= Seq(
      "dev.zio"            %% "zio"                       % zioVersion,
      "dev.zio"            %% "zio-test"                  % zioVersion,
      "de.flapdoodle.embed" % "de.flapdoodle.embed.mongo" % flapdoodleVersion,
    ),
    libraryDependencies ++= (CrossVersion.partialVersion(scalaVersion.value) match {
      case Some((3, _)) =>
        List(
          // required by flapdoodle
          "org.immutables" % "builder" % immutablesVersion,
          "org.immutables" % "value"   % immutablesVersion,
        )
      case _ => List.empty
    }),
  )
  .dependsOn(driver)

// as a separate project to avoid circular dependencies
lazy val driverItTests = (project in file("driver-it-tests"))
  .configs(IntegrationTest)
  .settings(
    commonSettings,
    Defaults.itSettings,
    integrationTestSettings,
    name           := "zio-mongodb-driver-it-tests",
    publish / skip := true,
    libraryDependencies ++= Seq(
      "dev.zio" %% "zio-test-sbt" % zioVersion % Test,
    ),
  )
  .dependsOn(driver)
  .dependsOn(testkit)

addCommandAlias("fmt", "all scalafmtSbt; scalafmt; Test / scalafmt; scalafix; Test / scalafix")
addCommandAlias(
  "check",
  "all scalafmtSbtCheck; scalafmtCheck; Test / scalafmtCheck; scalafix --check; Test / scalafix --check",
)<|MERGE_RESOLUTION|>--- conflicted
+++ resolved
@@ -12,13 +12,8 @@
 val mongoVersion = "4.11.0"
 val rsVersion    = "1.0.4"
 
-<<<<<<< HEAD
-val flapdoodleVersion = "4.7.2"
+val flapdoodleVersion = "4.9.2"
 val immutablesVersion = "2.10.0"
-=======
-val flapdoodleVersion = "4.9.2"
-val immutablesVersion = "2.9.3"
->>>>>>> eeb20397
 
 val magnolia2Version = "1.1.6"
 
